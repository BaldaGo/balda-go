--- conflicted
+++ resolved
@@ -77,13 +77,9 @@
  *
  * Create area and dict, fill other heavy game fields of server
  */
-<<<<<<< HEAD
+
 func (s *Server) PreRun(cfg conf.ServerConf) error {
 	dict.Init(cfg.Game.AreaSize, cfg.DictPath)
-=======
-func (s *Server) PreRun(cfg conf.ServerConf, cfgGame conf.GameConf) {
-	dict.Init(cfg.Game.AreaSize, "dict/dictionary.txt")
->>>>>>> 442f9849
 
 	s.Pool = NewPool(cfg.Concurrency)
 	s.Users = make(map[int]User)
