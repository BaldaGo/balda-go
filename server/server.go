--- conflicted
+++ resolved
@@ -15,13 +15,7 @@
 	// Third-party
 
 	// Project
-<<<<<<< HEAD
 	"github.com/BaldaGo/balda-go/logger"
-=======
-	"github.com/BaldaGo/game/logger"
-	"github.com/reiver/go-oi"
-	"github.com/reiver/go-telnet"
->>>>>>> 8e1768ec
 )
 
 /**
@@ -32,13 +26,9 @@
  * which contributes sessions, users, games, scores and other
  */
 type Server struct {
-<<<<<<< HEAD
 	host    string
 	port    uint
-	square  square.Square
-=======
 	square  Square
->>>>>>> 8e1768ec
 	handler telnet.Handler
 }
 
