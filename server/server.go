--- conflicted
+++ resolved
@@ -87,11 +87,7 @@
 
 
 	for i := 0; i < len(s.Sessions); i++ {
-<<<<<<< HEAD
-		s.Sessions[i].Game = NewGame(cfg.Game)
-=======
-		s.Sessions[i].Game = game.NewGame(cfgGame)
->>>>>>> faaed53e
+		s.Sessions[i].Game = game.NewGame(cfg.Game)
 	}
 
 	s.Pool.Run()
