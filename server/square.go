package server

/**
 * @file square.go
 * @brief Game 5x5 area
 *
 * Contans method for find and initialize Square object
 */

import (
	// System
	"fmt"
	"strings"
<<<<<<< HEAD
	// Third-party
	// Project
	"github.com/BaldaGo/balda-go/logger"
=======
	"github.com/BaldaGo/balda-go/dict"
>>>>>>> ecc539a6
)

/*
 * @class Square
 * @brief Class, provides gaming 5*5 area
 */
type Square struct {
	matrix    [][]rune ///<
	usedWords []string ///<
}

/**
 * @brief Constructor of Square
 * @return Pointer to a new Squere object
 *
 * Create new Square and initialize them with random word
 */
func NewSquare(size uint) *Square {
	area := new(Square)
	area.matrix = make([][]rune, size)

	for i := range area.matrix {
		area.matrix[i] = make([]rune, size)
		for j := range area.matrix[i] {
			area.matrix[i][j] = '-'
		}
	}
<<<<<<< HEAD

	for i := range area.matrix[2] {
		// TODO: Setting random five-letter word from dictionary. "ворон" for example.
		area.matrix[2][i] = []rune("ворон")[i]
=======
	word := dict.RandWordOfAS()
	area.addUsedWord(word)
	line := (size - 1) / 2
	for i := range area.matrix[line] {
		area.matrix[line][i] = []rune(word)[i]
>>>>>>> ecc539a6
	}

	return area
}

/**
 * @brief Destruct squere object by garbage collector
 */
func (area *Square) destructor() {
	area = nil
}

/**
 * @brief Copy Squere object with all fields
 * @param[in] a source Square
 * @param[out] b destination Square
 *
 * A shallow copy is not suitable for our algorithm,
 * because recursion should work with a copy of our matrix
 */
func (b Square) deepCopy(a Square) {
	for i := range a.matrix {
		for j := range a.matrix[i] {
			b.matrix[i][j] = a.matrix[i][j]
		}
	}
}

/**
 * @brief Add new word into array of all used words on this area
 * @param[in] word Word to be added
 *
 * To prevent the repetition of already founded words.
 */
func (area *Square) addUsedWord(word string) {
	area.usedWords = append(area.usedWords, word)
}

<<<<<<< HEAD
/**
 * @brief Verification that the candidate word wasn't used already in this game.
 * @param[in] listOfWords List of words to found into it
 * @param[in] word Word to be founded
 * @return found Boolean predicate - founded?
 *
 * Find word into list of words
 */
func WordAlreadyUsed(listOfWords []string, word []rune) bool {
	for i := range listOfWords {
		if listOfWords[i] == string(word) {
			logger.Log.Debugf("Word '%s' used already in this game", string(word))
=======
/*
 Verification that the candidate word wasn't used already in this game.
*/
func (area *Square) wordAlreadyInDict(word []rune) bool {
	for i := range area.usedWords {
		if area.usedWords[i] == string(word) {
>>>>>>> ecc539a6
			return true
		}
	}

	logger.Log.Debugf("Word '%s' don't used previosly", string(word))
	return false
}

/**
 * @brief Just pretty print of game area
 */
func (area Square) PrintArea() {
	fmt.Print("  ")
	for j := range area.matrix {
		fmt.Printf("%d ", j)
	}
	for i := range area.matrix {
		fmt.Printf("\n%d", i)
		fmt.Printf("%c", area.matrix[i])
	}
	fmt.Print("\n")
	logger.Log.Debug("Gaming area printed")
}

<<<<<<< HEAD
/**
 * @brief Add symbol to game area cell
 * @param[in] x
 * @param[in] y
 * @param[in] symbol
 */
func (area Square) AddSymbol(x int, y int, symbol rune) {
=======
func (area Square) PrintUsedWords() {
	fmt.Println(area.usedWords)
}

/*
Adding symbol to game area cell.
*/
func (area Square) addSymbol(x int, y int, symbol rune) {
>>>>>>> ecc539a6
	area.matrix[x][y] = symbol
	logger.Log.Debugf("New symbol '%c' added", symbol)
}

/**
 * @brief Recursively finding full word from first symbol for validating player's move.
 */
func (area Square) findFull(findX int, findY int, x int, y int, word []rune, checker bool) int {

	if x == len(area.matrix) || y == len(area.matrix) || (x|y) == -1 || area.matrix[x][y] != rune(word[0]) {
		return 0
	}

	areaCopy := NewSquare(uint(len(area.matrix[0])))
	defer areaCopy.destructor() //to kill him by garbage collector
	areaCopy.deepCopy(area)
	areaCopy.matrix[x][y] = '!'

	if (findY == y) && (findX == x) {
		checker = true
	}

	if len(word) == 1 {
		if checker {
			return 1
		} else {
			return 0
		}
	}

	result := 0

	result += areaCopy.findFull(findX, findY, x, y-1, word[1:], checker) +
		areaCopy.findFull(findX, findY, x, y+1, word[1:], checker) +
		areaCopy.findFull(findX, findY, x-1, y, word[1:], checker) +
		areaCopy.findFull(findX, findY, x+1, y, word[1:], checker)

	return result
}

/**
 * @brief checkWord in Square.matrix on (x,y) position
 * @param[in] x Horisontal coordinate of required position into word
 * @param[in] y Vertical coordinate of required position into word
 * @param[in] rune Word to find
 * @param[in] symbol Letter added by player into word
 * @return error false if not found, otherwise true
 *
 * Before calling findFull method, this method checks that:
 * 	1) Сandidate word wasn't userd already
 *	2) The new symbol will not overlap with the existing one.
 *	3) Candidate word is real word of the Russian Language (check in dictionary)
 *	4) There is a letter on area with which candidate word begins.
 */
<<<<<<< HEAD
func (area *Square) checkWord(x int, y int, symbol rune, word []rune) bool {

	word = []rune(strings.ToLower(string(word)))

	if WordAlreadyUsed(area.usedWords, word) || area.matrix[x][y] != '-' {
		return false
	}
	// TODO: 1) Add word checking in dictionary (Алёна)
	tempArea := NewSquare(uint(len(area.matrix[0])))
=======
/*
  Before calling findFull method, this method checks that:
  	1) Сandidate word wasn't userd already
 	2) The new symbol will not overlap with the existing one.
 	3) Candidate word is real word of the Russian Language (check in dictionary)
 	4) There is a letter on area with which candidate word begins.
*/
func (area *Square) CheckWord(x int, y int, symbol rune, word []rune) bool {

	word = []rune(strings.ToLower(string(word)))

	if area.wordAlreadyInDict(word) || area.matrix[x][y] != '-' || !dict.CheckWord(string(word)) {
		return false
	}	

	tempArea := NewSquare(len(area.matrix[0]))
>>>>>>> ecc539a6
	defer tempArea.destructor() //to kill him by garbage collector
	tempArea.deepCopy(*area)

	tempArea.addSymbol(x, y, symbol)

	for i := range area.matrix {
		for j := range area.matrix[i] {
			if tempArea.matrix[i][j] == rune(word[0]) &&
				(tempArea.findFull(x, y, i, j, word, false) != 0) {
				area.deepCopy(*tempArea)
				area.addUsedWord(string(word))
				logger.Log.Debugf("New word '%s' added", string(word))
				return true
			}

		}
	}

	logger.Log.Debugf("Word '%s' didn't add", string(word))
	return false
}<|MERGE_RESOLUTION|>--- conflicted
+++ resolved
@@ -11,13 +11,10 @@
 	// System
 	"fmt"
 	"strings"
-<<<<<<< HEAD
 	// Third-party
 	// Project
+	"github.com/BaldaGo/balda-go/dict"
 	"github.com/BaldaGo/balda-go/logger"
-=======
-	"github.com/BaldaGo/balda-go/dict"
->>>>>>> ecc539a6
 )
 
 /*
@@ -45,18 +42,12 @@
 			area.matrix[i][j] = '-'
 		}
 	}
-<<<<<<< HEAD
-
-	for i := range area.matrix[2] {
-		// TODO: Setting random five-letter word from dictionary. "ворон" for example.
-		area.matrix[2][i] = []rune("ворон")[i]
-=======
+
 	word := dict.RandWordOfAS()
 	area.addUsedWord(word)
 	line := (size - 1) / 2
 	for i := range area.matrix[line] {
 		area.matrix[line][i] = []rune(word)[i]
->>>>>>> ecc539a6
 	}
 
 	return area
@@ -95,7 +86,6 @@
 	area.usedWords = append(area.usedWords, word)
 }
 
-<<<<<<< HEAD
 /**
  * @brief Verification that the candidate word wasn't used already in this game.
  * @param[in] listOfWords List of words to found into it
@@ -104,18 +94,10 @@
  *
  * Find word into list of words
  */
-func WordAlreadyUsed(listOfWords []string, word []rune) bool {
-	for i := range listOfWords {
-		if listOfWords[i] == string(word) {
-			logger.Log.Debugf("Word '%s' used already in this game", string(word))
-=======
-/*
- Verification that the candidate word wasn't used already in this game.
-*/
-func (area *Square) wordAlreadyInDict(word []rune) bool {
+func (area *Square) wordAlreadyUsed(word []rune) bool {
 	for i := range area.usedWords {
 		if area.usedWords[i] == string(word) {
->>>>>>> ecc539a6
+			logger.Log.Debugf("Word '%s' used already in this game", string(word))
 			return true
 		}
 	}
@@ -140,24 +122,17 @@
 	logger.Log.Debug("Gaming area printed")
 }
 
-<<<<<<< HEAD
+func (area Square) PrintUsedWords() {
+	fmt.Println(area.usedWords)
+}
+
 /**
  * @brief Add symbol to game area cell
  * @param[in] x
  * @param[in] y
  * @param[in] symbol
  */
-func (area Square) AddSymbol(x int, y int, symbol rune) {
-=======
-func (area Square) PrintUsedWords() {
-	fmt.Println(area.usedWords)
-}
-
-/*
-Adding symbol to game area cell.
-*/
 func (area Square) addSymbol(x int, y int, symbol rune) {
->>>>>>> ecc539a6
 	area.matrix[x][y] = symbol
 	logger.Log.Debugf("New symbol '%c' added", symbol)
 }
@@ -199,7 +174,7 @@
 }
 
 /**
- * @brief checkWord in Square.matrix on (x,y) position
+ * @brief CheckWord in Square.matrix on (x,y) position
  * @param[in] x Horisontal coordinate of required position into word
  * @param[in] y Vertical coordinate of required position into word
  * @param[in] rune Word to find
@@ -212,34 +187,15 @@
  *	3) Candidate word is real word of the Russian Language (check in dictionary)
  *	4) There is a letter on area with which candidate word begins.
  */
-<<<<<<< HEAD
-func (area *Square) checkWord(x int, y int, symbol rune, word []rune) bool {
+func (area *Square) CheckWord(x int, y int, symbol rune, word []rune) bool {
 
 	word = []rune(strings.ToLower(string(word)))
 
-	if WordAlreadyUsed(area.usedWords, word) || area.matrix[x][y] != '-' {
+	if area.wordAlreadyUsed(word) || area.matrix[x][y] != '-' || !dict.CheckWord(string(word)) {
 		return false
 	}
-	// TODO: 1) Add word checking in dictionary (Алёна)
+
 	tempArea := NewSquare(uint(len(area.matrix[0])))
-=======
-/*
-  Before calling findFull method, this method checks that:
-  	1) Сandidate word wasn't userd already
- 	2) The new symbol will not overlap with the existing one.
- 	3) Candidate word is real word of the Russian Language (check in dictionary)
- 	4) There is a letter on area with which candidate word begins.
-*/
-func (area *Square) CheckWord(x int, y int, symbol rune, word []rune) bool {
-
-	word = []rune(strings.ToLower(string(word)))
-
-	if area.wordAlreadyInDict(word) || area.matrix[x][y] != '-' || !dict.CheckWord(string(word)) {
-		return false
-	}	
-
-	tempArea := NewSquare(len(area.matrix[0]))
->>>>>>> ecc539a6
 	defer tempArea.destructor() //to kill him by garbage collector
 	tempArea.deepCopy(*area)
 
