--- conflicted
+++ resolved
@@ -3,17 +3,13 @@
     "Server" : {
         "Host" : "127.0.0.1",
         "Port" : 8888,
-        "Concurrency" : 1,
+        "Concurrency" : 4000,
         "NumberOfGames" : 1000,
-<<<<<<< HEAD
         "Deadline" : 1000,
         "TimeoutForLogin" : 120,
+        "DictPath" : "dict/dictionary.txt",
         "Game" : {
             "Timeout" : 30,
-=======
-        "DictPath" : "dict/dictionary.txt",
-        "Game": {
->>>>>>> d5b15564
             "MaxUsernameLength" : 255,
             "AreaSize" : 5,
             "NumberUsersPerGame" : 4
