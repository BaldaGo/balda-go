--- conflicted
+++ resolved
@@ -1,34 +1,19 @@
 version: '2'
 
 services:
-
-  db:
-    image: mysql
-    ports:
-    - "3333:3306"
-    environment:
-      MYSQL_ROOT_PASSWORD: 12345
-      MYSQL_DATABASE: baldadb
-      MYSQL_USER: balda
-      MYSQL_PASSWORD: energet
-    volumes:
-    - ./mysql:/var/lib/mysql
-    restart: always
-
   balda:
     image: golang:1.8
     working_dir: /code/src/github.com/BaldaGo/balda-go
     environment:
     - DEBUG=1
     build: .
-<<<<<<< HEAD
-    command: ./balda-go
     depends_on:
     - db
     ports:
     - "8888:8888"
     volumes:
     - ./:/code/src/github.com/BaldaGo/balda-go
+    command: ./balda-go
     restart: always
 
   db:
@@ -43,16 +28,4 @@
       MYSQL_PASSWORD: balda
     volumes:
     - ./mysql:/var/lib/mysql
-=======
-    working_dir: /code/src/github.com/BaldaGo/balda-go
-    depends_on:
-    - db
-    volumes:
-    - ./:/code/src/github.com/BaldaGo/balda-go
-    environment:
-    - DEBUG=1
-    ports:
-    - "8888:8888"
-    command: ./balda-go
->>>>>>> d5b15564
     restart: always