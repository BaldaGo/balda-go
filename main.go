--- conflicted
+++ resolved
@@ -44,12 +44,8 @@
 	if err := db.Init(config.Database); err != nil {
 		panic(err)
 	}
-<<<<<<< HEAD
 
-	if err := db.LoadDictionary(config.Server.DictPath); err != nil{
-=======
 	if err := db.LoadDictionary(config.Server.DictPath); err != nil {
->>>>>>> 97bc95f2
 		panic(err)
 	}
 
