FROM golang:1.8
MAINTAINER Nikita Boyarskikh <N02@yandex.ru>

RUN \
  apt-get update && \
  apt-get -y install \
    git \
    golang-go


ENV GOPATH /code
ADD . /code/src/github.com/BaldaGo/balda-go
WORKDIR /code/src/github.com/BaldaGo/balda-go

<<<<<<< HEAD
RUN cat requirements.txt | xargs go get -u 
=======
>>>>>>> 97bc95f2
RUN go build<|MERGE_RESOLUTION|>--- conflicted
+++ resolved
@@ -11,9 +11,6 @@
 ENV GOPATH /code
 ADD . /code/src/github.com/BaldaGo/balda-go
 WORKDIR /code/src/github.com/BaldaGo/balda-go
+RUN cat requirements.txt | xargs go get -u 
 
-<<<<<<< HEAD
-RUN cat requirements.txt | xargs go get -u 
-=======
->>>>>>> 97bc95f2
 RUN go build