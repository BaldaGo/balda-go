--- conflicted
+++ resolved
@@ -19,13 +19,8 @@
 
 	// Project
 	"github.com/BaldaGo/balda-go/conf"
-<<<<<<< HEAD
 	"github.com/BaldaGo/balda-go/db"
-	"fmt"
-=======
 	"github.com/fatih/structs"
-	//"github.com/BaldaGo/balda-go/db"
->>>>>>> eecc55cd
 )
 
 const databaseError string = "DATABASE_ERROR"
@@ -61,9 +56,9 @@
 type methods struct {
 	area   func() string `description:"Shows game area"`
 	words  func() string `description:"Shows used words"`
-	step   func() string `description:"Shows name of user who's step is now"`	
-	score  func() string `description:"Shows score of every user in game"`	
-	help   func() string `description:"Help for you"`	
+	step   func() string `description:"Shows name of user who's step is now"`
+	score  func() string `description:"Shows score of every user in game"`
+	help   func() string `description:"Help for you"`
 	skip   func() (bool, string, error) `description:"Command to skip (if your step is now)"`
 	put    func() string `description:"Command to put letter and tell word (if your step is now)"`
 }
@@ -72,28 +67,8 @@
  * @brief Create a new game
  * @return game Pointer to the created Game object
  */
-<<<<<<< HEAD
 
 func NewGame(cfg conf.GameConf) (*Game, error) {
-	g := &Game{square: NewSquare(cfg.AreaSize)}
-	g.AreaSize = cfg.AreaSize
-	g.MaxUsersPerGame = cfg.NumberUsersPerGame
-	g.funcMap = make(map[string]interface{})
-	g.score = make(map[string]int)
-	g.funcMap["area"] = g.PrintArea
-	g.funcMap["words"] = g.printUsedWords
-	g.funcMap["step"] = g.whoStep
-	g.funcMap["score"] = g.showScore
-	g.funcMap["skip"] = g.skip
-	g.funcMap["put"] = g.put
-	g.step = 0
-	res, err := db.StartGame()
-	if err != nil {
-		return nil, err
-	}
-	g.dbGameID = res.ID
-=======
-func NewGame(cfg conf.GameConf) *Game {
 	g := &Game{square: NewSquare(cfg.AreaSize)}
 	g.AreaSize = cfg.AreaSize
 	g.MaxUsersPerGame = cfg.NumberUsersPerGame
@@ -106,7 +81,6 @@
 	g.meth.skip = g.skip
 	g.meth.put = g.put
 	g.stepUser = 0
->>>>>>> eecc55cd
 	g.onStart = false
 	g.onPut = false
 	g.putting.funcMap = make(map[string]interface{})
@@ -114,6 +88,11 @@
 	g.putting.funcMap["coordY"] = g.coordY
 	g.putting.funcMap["letter"] = g.letter
 	g.putting.funcMap["word"] = g.word
+  res, err := db.StartGame()
+	if err != nil {
+		return nil, err
+	}
+	g.dbGameID = res.ID
 
 	return g, nil
 }
@@ -161,16 +140,11 @@
 		return errors.New("Can't add user to game")
 	}
 	game.users = append(game.users, login)
-<<<<<<< HEAD
-	game.score[login] = 0
 
 	if _, err := db.NewUserInSession(login, game.dbGameID); err != nil{
 		return err
 	}
-
-=======
 	game.scoreMap[login] = 0
->>>>>>> eecc55cd
 	return nil
 }
 
@@ -273,26 +247,17 @@
 }
 
 func (game *Game) word(str string) (bool, string, error) {
-<<<<<<< HEAD
-
-=======
->>>>>>> eecc55cd
 	game.putting.word = str
 	game.onPut = false
 	ok := game.square.CheckWord(game.putting.y, game.putting.x, game.putting.sym, []rune(game.putting.word))
 	if ok {
 		sc := utf8.RuneCountInString(game.putting.word)
-<<<<<<< HEAD
 		nowPlayer := game.users[game.step]
-		game.score[nowPlayer] += sc
+		game.scoreMap[nowPlayer] += sc
 
 		if _, err := db.AddWord(nowPlayer, str); err != nil{
 			return false, databaseError, err
 		}
-
-=======
-		game.scoreMap[game.users[game.stepUser]] += sc
->>>>>>> eecc55cd
 		if game.square.IsFull() {
 			winner := ""
 			hs := 0
@@ -306,10 +271,13 @@
 				}
 			}
 			game.FinishGame(winner)
-<<<<<<< HEAD
-			return false, strings.Join([]string{"Game over.", game.showScore(), "Our winner:", winner}, "\n"), nil
+			return false, strings.Join([]string{"Game over.", game.score(), "Our winner:", winner}, "\n\r"), nil
 		}
-		return true, strings.Join([]string{"Success", game.PrintArea()}, "\n"), nil
+		game.stepUser++
+		if game.stepUser == len(game.users) {
+			game.stepUser = 0
+		}
+		return true, strings.Join([]string{"Success", game.area()}, "\n\r"), nil
 	}
 	return true, "You can't add this word. Try again.", nil
 }
@@ -398,16 +366,4 @@
 
 	pretty := strings.Join(prepare, "\n\r\n\r")
 	return pretty, nil
-}
-=======
-			return false, strings.Join([]string{"Game over.", game.score(), "Our winner:", winner}, "\n\r"), nil
-		}		
-		game.stepUser++
-		if game.stepUser == len(game.users) {
-			game.stepUser = 0
-		}
-		return true, strings.Join([]string{"Success", game.area()}, "\n\r"), nil
-	}
-	return true, "You can't add this word. Try again.", nil
-}
->>>>>>> eecc55cd
+}