/**
 * @file game.go
 * @brief Game
 *
 * Contains Game type and methods to interact with it
 */
package game


import (
	// System
	"errors"
	"fmt"
	"strconv"
	"strings"
	"unicode/utf8"

	// Third-party

	// Project
	"github.com/BaldaGo/balda-go/conf"
	"github.com/BaldaGo/balda-go/db"
<<<<<<< HEAD
	"github.com/BaldaGo/balda-go/logger"
=======
>>>>>>> 55ef3475
	"github.com/fatih/structs"
)

const databaseError string = "DATABASE_ERROR"

/**
 * @class Game
 * @brief Class, provide information about concrete game
 */
type Game struct {
	square          Square ///< Gaming area
	users           []string
	scoreMap        map[string]int
	stepUser        int
	onStart         bool
	skipped         int
	dbGameID        uint
	putting         Put
	onPut           bool
	AreaSize        int
	MaxUsersPerGame int
	meth            methods
}

type Put struct {
	state   string
	x       int
	y       int
	sym     rune
	word    string
	funcMap map[string]interface{}
}

type methods struct {
<<<<<<< HEAD
	area  func() string                `description:"Shows game area"`
	words func() string                `description:"Shows used words"`
	step  func() string                `description:"Shows name of user who's step is now"`
	score func() string                `description:"Shows score of every user in game"`
	help  func() string                `description:"Help for you"`
	skip  func() (bool, string, error) `description:"Command to skip (if your step is now)"`
	put   func() string                `description:"Command to put letter and tell word (if your step is now)"`
=======
	area   func() string `description:"Shows game area"`
	words  func() string `description:"Shows used words"`
	step   func() string `description:"Shows name of user who's step is now"`
	score  func() string `description:"Shows score of every user in game"`
	help   func() string `description:"Help for you"`
	skip   func() (bool, string, error) `description:"Command to skip (if your step is now)"`
	put    func() string `description:"Command to put letter and tell word (if your step is now)"`

	stat_topusers func(string, int, int) (bool, string, error) `description:"Shows top of users. Parameters: mode(score, games, wins), limit"`
	stat_topwords func(int, int) (bool, string, error) `description:"Shows top of words. Parameters: limit"`
	stat_wordtopusers func(string, int, int) (bool, string, error) `description:"Shows top of users used this word. Parameters: word, limit"`
	stat_user func(string, int, int) (bool, string, error) `description:"Shows top of users. Parameters: username, limit"`
>>>>>>> 55ef3475
}

/**
 * @brief Create a new game
 * @return game Pointer to the created Game object
 */
<<<<<<< HEAD
=======

>>>>>>> 55ef3475
func NewGame(cfg conf.GameConf) (*Game, error) {
	g := &Game{square: NewSquare(cfg.AreaSize)}

	res, err := db.StartGame()
	if err != nil {
		return nil, err
	}

	g.dbGameID = res.ID
	g.onStart = false
	g.onPut = false
	g.stepUser = 0

	g.AreaSize = cfg.AreaSize
	g.MaxUsersPerGame = cfg.NumberUsersPerGame
	g.scoreMap = make(map[string]int)

	g.meth.area = g.area
	g.meth.words = g.words
	g.meth.step = g.step
	g.meth.score = g.score
	g.meth.help = g.help
	g.meth.skip = g.skip
	g.meth.put = g.put
<<<<<<< HEAD

=======
	g.meth.stat_topusers = g.GetTopUsersByMode
	g.meth.stat_topwords = g.GetTopWords
	g.meth.stat_wordtopusers = g.GetWordTopUsers
	g.meth.stat_user = g.GetUserAllGamesStat
	g.stepUser = 0
	g.onStart = false
	g.onPut = false
>>>>>>> 55ef3475
	g.putting.funcMap = make(map[string]interface{})
	g.putting.funcMap["coordX"] = g.coordX
	g.putting.funcMap["coordY"] = g.coordY
	g.putting.funcMap["letter"] = g.letter
	g.putting.funcMap["word"] = g.word
  res, err := db.StartGame()
	if err != nil {
		return nil, err
	}
	g.dbGameID = res.ID

	return g, nil
}

func (game *Game) Continue(str string, user string) (bool, string, error) {
	arr := strings.Split(str, " ")
	if arr[0] == "stat_topusers" {
		n, err := strconv.Atoi(arr[2])
		if err != nil {
			return true, "Not correct command, not integer in limit", err
		}
		if arr[1] != "score" && arr[1] != "games" && arr[1] != "wins" {
			return true, "Not correct command, bad mode. You must use one of: score, games, wins.", err
		}
		return game.meth.stat_topusers(arr[1], n, 0)
	}
	if arr[0] == "stat_topwords" {
		n, err := strconv.Atoi(arr[1])
		if err != nil {
			return true, "Not correct command, not integer in limit", err
		}
		return game.meth.stat_topwords(n, 0)
	}
	if arr[0] == "stat_wordtopusers" {
		n, err := strconv.Atoi(arr[2])
		if err != nil {
			return true, "Not correct command, not integer in limit", err
		}
		return game.meth.stat_wordtopusers(arr[1], n, 0)
	}
	if arr[0] == "stat_user" {
		n, err := strconv.Atoi(arr[2])
		if err != nil {
			return true, "Not correct command, not integer in limit", err
		}
		return game.meth.stat_user(arr[1], n, 0)
	}

	if !game.onStart {
		return true, "Game didn't start", nil
	}
	if str == "area" {
		return true, game.area(), nil
	}
	if str == "words" {
		return true, game.words(), nil
	}
	if str == "step" {
		return true, game.step(), nil
	}
	if str == "score" {
		return true, game.score(), nil
	}
	if str == "help" {
		return true, game.help(), nil
	}

	if game.stepUser >= len(game.users) {
		game.stepUser = game.stepUser % len(game.users)
	}
	if user != game.users[game.stepUser] {
		return true, "Not your step is now or not correct command.", nil
	}
	if str == "skip" {
		return game.skip()
	}
	if str == "put" {
		return true, game.put(), nil
	}
	if game.onPut {
		return game.putting.funcMap[game.putting.state].(func(string) (bool, string, error))(str)
	}

	return true, "Don't understand you.", nil
}

func (game *Game) AddUser(login string) error {
	if game.onStart || len(game.users) >= game.MaxUsersPerGame {
		return errors.New("Can't add user to game")
	}
	game.users = append(game.users, login)

	if _, err := db.NewUserInSession(login, game.dbGameID); err != nil{
		return err
	}
	game.scoreMap[login] = 0

	if _, err := db.NewUserInSession(login, game.dbGameID); err != nil {
		return err
	}

	return nil
}

func (game *Game) StartGame() error {
	game.onStart = true

<<<<<<< HEAD
=======

>>>>>>> 55ef3475
	return nil
}

func (game *Game) FinishGame(winner string) (string, error) {
	game.onStart = false
	err := db.GameOver(game.scoreMap, game.dbGameID, winner)
<<<<<<< HEAD
	if err != nil {
		return "ERROR", err
=======
	if err != nil{
		return databaseError, err
>>>>>>> 55ef3475
	}

	return winner, nil
}

func (game *Game) area() string {
	return game.square.StrPrintArea()
}

func (game *Game) words() string {
	return game.square.StrPrintUsedWords()
}

func (game *Game) step() string {
	if game.stepUser < len(game.users) {
		return game.users[game.stepUser]
	}
	return ""
}

func (game *Game) score() string {
	str := ""
	for us, sc := range game.scoreMap {
		str = strings.Join([]string{str, us, " : ", strconv.Itoa(sc), "\n\r"}, "")
	}
	str = strings.TrimSuffix(str, "\n\r")
	return str
}

func (game *Game) help() string {
	help_messeges := []string{"Game balda"}
	m := structs.New(&methods{})
	for _, f := range structs.Names(&game.meth) {
		help_messeges = append(help_messeges, fmt.Sprintf("%s\t%s", f, m.Field(f).Tag("description")))
	}
	return strings.Join(help_messeges, "\n\r")
}

func (game *Game) skip() (bool, string, error) {
	game.skipped++
	if game.skipped == len(game.users) {
		game.FinishGame("")
		return false, "Game over. No winner. All users skipped.", nil
	}
	game.stepUser++
	if game.stepUser == len(game.users) {
		game.stepUser = 0
	}
	return true, "You skipped", nil
}

func (game *Game) put() string {
	game.onPut = true
	game.putting.state = "coordX"
	return "Entering X coordinate"
}

func (game *Game) coordX(str string) (bool, string, error) {
	i, err := strconv.Atoi(str)
	if err != nil || i < 0 || i >= game.AreaSize {
		return true, "Invalid. Try again.", nil
	}
	game.putting.x = i
	game.putting.state = "coordY"
	return true, "Entering Y coordinate", nil
}

func (game *Game) coordY(str string) (bool, string, error) {
	i, err := strconv.Atoi(str)
	if err != nil || i < 0 || i >= game.AreaSize {
		return true, "Invalid. Try again.", nil
	}
	game.putting.y = i
	game.putting.state = "letter"
	return true, "Entering rune", nil
}

func (game *Game) letter(str string) (bool, string, error) {
	if utf8.RuneCountInString(str) != 1 {
		return true, "Invalid. Try again.", nil
	}
	game.putting.sym = []rune(str)[0]
	game.putting.state = "word"
	return true, "Entering word", nil
}

func (game *Game) word(str string) (bool, string, error) {
	game.putting.word = str
	game.onPut = false
	ok := game.square.CheckWord(game.putting.y, game.putting.x, game.putting.sym, []rune(game.putting.word))
	if ok {
		sc := utf8.RuneCountInString(game.putting.word)
		nowPlayer := game.users[game.stepUser]
		game.scoreMap[nowPlayer] += sc

<<<<<<< HEAD
		if _, err := db.AddWord(nowPlayer, str); err != nil {
			logger.Log.Critical(err.Error())
			return false, "DATABASE ERROR", err
		}

=======
		if _, err := db.AddWord(nowPlayer, str); err != nil{
			return false, databaseError, err
		}
>>>>>>> 55ef3475
		if game.square.IsFull() {
			winner := ""
			hs := 0
			for us, sc := range game.scoreMap {
				if sc > hs {
					hs = sc
					winner = us
				}
				if sc == hs {
					winner = ""
				}
			}

			game.FinishGame(winner)
			return false, strings.Join([]string{"Game over.", game.score(), "Our winner:", winner}, "\n\r"), nil
		}
		game.stepUser++
		if game.stepUser == len(game.users) {
			game.stepUser = 0
		}
		return true, strings.Join([]string{"Success", game.area()}, "\n\r"), nil
	}
	return true, "You can't add this word. Try again.", nil
}

<<<<<<< HEAD
func (game *Game) GetTopUsersByMode(mode string, limit int, offset int) (string, error) {

	res, err := db.GetTop(mode, uint(limit), uint(offset))
	if err != nil {
		return "ERROR", err
	}
	var prepare []string
	for i := range res {
=======
func (game *Game) GetTopUsersByMode(mode string, limit int, offset int) (bool, string, error){

	res, err := db.GetTop(mode, uint(limit), uint(offset))
	if err != nil {
		return true, databaseError, err
	}
	var prepare []string
	for i := range res{
>>>>>>> 55ef3475
		prepare = append(prepare,
			fmt.Sprintf("Login: %s, Scores: %d, Games: %d, Wins: %d",
				res[i].Name,
				res[i].Scores,
				res[i].Games,
				res[i].Wins))
	}

	pretty := strings.Join(prepare, "\n\r")

<<<<<<< HEAD
	return pretty, nil
}

func (game *Game) GetTopWords(limit int, offset int) (string, error) {

	res, err := db.TopWords(uint(limit), uint(offset))
	if err != nil {
		return "ERROR", err
	}
	var prepare []string
	for i := range res {
=======
	return true, pretty, nil
}

func (game *Game) GetTopWords(limit int, offset int) (bool, string, error){

	res, err := db.TopWords(uint(limit), uint(offset))
	if err != nil {
		return true, databaseError, err
	}
	var prepare []string
	for i := range res{
>>>>>>> 55ef3475
		prepare = append(prepare,
			fmt.Sprintf("Word: %s, Usage count: %d",
				res[i].Word,
				res[i].Popularity))
	}

	pretty := strings.Join(prepare, "\n\r")
<<<<<<< HEAD
	return pretty, nil
}

func (game *Game) GetWordTopUsers(word string, limit int, offset int) (string, error) {

	res, err := db.WordTopUsers(word, uint(limit), uint(offset))
	if err != nil {
		return "ERROR", err
	}

	var prepare []string
	for key, value := range res {
=======
	return true, pretty, nil
}

func (game *Game) GetWordTopUsers(word string, limit int, offset int) (bool, string, error){

	res, err := db.WordTopUsers(word, uint(limit), uint(offset))
	if err != nil {
		return true, databaseError, err
	}

	var prepare []string
	for key, value := range res{
>>>>>>> 55ef3475
		prepare = append(prepare,
			fmt.Sprintf("User: %s, Usage count: %d",
				key,
				value))
	}

	pretty := strings.Join(prepare, "\n\r")
<<<<<<< HEAD
	return pretty, nil
}

func (game *Game) GetUserAllGamesStat(username string, limit int, offset int) (string, error) {

	res, err := db.UserAllGamesStat(username, uint(limit), uint(offset))
	if err != nil {
		return "ERROR", err
	}

	var prepare []string
	for key, value := range res {
		var usersLocalList []string
		for j := range value.Users {
=======
	return true, pretty, nil
}

func (game *Game) GetUserAllGamesStat(username string, limit int, offset int) (bool, string, error){

	res, err := db.UserAllGamesStat(username, uint(limit), uint(offset))
	if err != nil {
		return true, databaseError, err
	}

	var prepare []string
	for key, value := range res{
		var usersLocalList []string
		for j := range value.Users{
>>>>>>> 55ef3475
			usersLocalList = append(usersLocalList,
				fmt.Sprintf("\t\tUser: %s, Scores: %d",
					value.Users[j].Name,
					value.Users[j].Scores))
		}
		anotherUsers := strings.Join(usersLocalList, "\n\r")
		prepare = append(prepare,
			fmt.Sprintf("GameID: %d, Winner: %s \n\rAnother players: \n\r%s",
				key,
				value.Winner,
				anotherUsers))
	}

	pretty := strings.Join(prepare, "\n\r\n\r")
<<<<<<< HEAD
	return pretty, nil
=======
	return true, pretty, nil
>>>>>>> 55ef3475
}<|MERGE_RESOLUTION|>--- conflicted
+++ resolved
@@ -6,7 +6,6 @@
  */
 package game
 
-
 import (
 	// System
 	"errors"
@@ -16,15 +15,12 @@
 	"unicode/utf8"
 
 	// Third-party
+	"github.com/fatih/structs"
 
 	// Project
 	"github.com/BaldaGo/balda-go/conf"
 	"github.com/BaldaGo/balda-go/db"
-<<<<<<< HEAD
 	"github.com/BaldaGo/balda-go/logger"
-=======
->>>>>>> 55ef3475
-	"github.com/fatih/structs"
 )
 
 const databaseError string = "DATABASE_ERROR"
@@ -58,7 +54,6 @@
 }
 
 type methods struct {
-<<<<<<< HEAD
 	area  func() string                `description:"Shows game area"`
 	words func() string                `description:"Shows used words"`
 	step  func() string                `description:"Shows name of user who's step is now"`
@@ -66,30 +61,17 @@
 	help  func() string                `description:"Help for you"`
 	skip  func() (bool, string, error) `description:"Command to skip (if your step is now)"`
 	put   func() string                `description:"Command to put letter and tell word (if your step is now)"`
-=======
-	area   func() string `description:"Shows game area"`
-	words  func() string `description:"Shows used words"`
-	step   func() string `description:"Shows name of user who's step is now"`
-	score  func() string `description:"Shows score of every user in game"`
-	help   func() string `description:"Help for you"`
-	skip   func() (bool, string, error) `description:"Command to skip (if your step is now)"`
-	put    func() string `description:"Command to put letter and tell word (if your step is now)"`
-
-	stat_topusers func(string, int, int) (bool, string, error) `description:"Shows top of users. Parameters: mode(score, games, wins), limit"`
-	stat_topwords func(int, int) (bool, string, error) `description:"Shows top of words. Parameters: limit"`
+
+	stat_topusers     func(string, int, int) (bool, string, error) `description:"Shows top of users. Parameters: mode(score, games, wins), limit"`
+	stat_topwords     func(int, int) (bool, string, error)         `description:"Shows top of words. Parameters: limit"`
 	stat_wordtopusers func(string, int, int) (bool, string, error) `description:"Shows top of users used this word. Parameters: word, limit"`
-	stat_user func(string, int, int) (bool, string, error) `description:"Shows top of users. Parameters: username, limit"`
->>>>>>> 55ef3475
+	stat_user         func(string, int, int) (bool, string, error) `description:"Shows top of users. Parameters: username, limit"`
 }
 
 /**
  * @brief Create a new game
  * @return game Pointer to the created Game object
  */
-<<<<<<< HEAD
-=======
-
->>>>>>> 55ef3475
 func NewGame(cfg conf.GameConf) (*Game, error) {
 	g := &Game{square: NewSquare(cfg.AreaSize)}
 
@@ -114,27 +96,17 @@
 	g.meth.help = g.help
 	g.meth.skip = g.skip
 	g.meth.put = g.put
-<<<<<<< HEAD
-
-=======
+
 	g.meth.stat_topusers = g.GetTopUsersByMode
 	g.meth.stat_topwords = g.GetTopWords
 	g.meth.stat_wordtopusers = g.GetWordTopUsers
 	g.meth.stat_user = g.GetUserAllGamesStat
-	g.stepUser = 0
-	g.onStart = false
-	g.onPut = false
->>>>>>> 55ef3475
+
 	g.putting.funcMap = make(map[string]interface{})
 	g.putting.funcMap["coordX"] = g.coordX
 	g.putting.funcMap["coordY"] = g.coordY
 	g.putting.funcMap["letter"] = g.letter
 	g.putting.funcMap["word"] = g.word
-  res, err := db.StartGame()
-	if err != nil {
-		return nil, err
-	}
-	g.dbGameID = res.ID
 
 	return g, nil
 }
@@ -216,10 +188,6 @@
 		return errors.New("Can't add user to game")
 	}
 	game.users = append(game.users, login)
-
-	if _, err := db.NewUserInSession(login, game.dbGameID); err != nil{
-		return err
-	}
 	game.scoreMap[login] = 0
 
 	if _, err := db.NewUserInSession(login, game.dbGameID); err != nil {
@@ -232,23 +200,14 @@
 func (game *Game) StartGame() error {
 	game.onStart = true
 
-<<<<<<< HEAD
-=======
-
->>>>>>> 55ef3475
 	return nil
 }
 
 func (game *Game) FinishGame(winner string) (string, error) {
 	game.onStart = false
 	err := db.GameOver(game.scoreMap, game.dbGameID, winner)
-<<<<<<< HEAD
-	if err != nil {
-		return "ERROR", err
-=======
-	if err != nil{
+	if err != nil {
 		return databaseError, err
->>>>>>> 55ef3475
 	}
 
 	return winner, nil
@@ -338,23 +297,18 @@
 func (game *Game) word(str string) (bool, string, error) {
 	game.putting.word = str
 	game.onPut = false
+
 	ok := game.square.CheckWord(game.putting.y, game.putting.x, game.putting.sym, []rune(game.putting.word))
 	if ok {
 		sc := utf8.RuneCountInString(game.putting.word)
 		nowPlayer := game.users[game.stepUser]
 		game.scoreMap[nowPlayer] += sc
 
-<<<<<<< HEAD
 		if _, err := db.AddWord(nowPlayer, str); err != nil {
 			logger.Log.Critical(err.Error())
-			return false, "DATABASE ERROR", err
-		}
-
-=======
-		if _, err := db.AddWord(nowPlayer, str); err != nil{
 			return false, databaseError, err
 		}
->>>>>>> 55ef3475
+
 		if game.square.IsFull() {
 			winner := ""
 			hs := 0
@@ -371,34 +325,25 @@
 			game.FinishGame(winner)
 			return false, strings.Join([]string{"Game over.", game.score(), "Our winner:", winner}, "\n\r"), nil
 		}
+
 		game.stepUser++
 		if game.stepUser == len(game.users) {
 			game.stepUser = 0
 		}
+
 		return true, strings.Join([]string{"Success", game.area()}, "\n\r"), nil
 	}
 	return true, "You can't add this word. Try again.", nil
 }
 
-<<<<<<< HEAD
-func (game *Game) GetTopUsersByMode(mode string, limit int, offset int) (string, error) {
-
+func (game *Game) GetTopUsersByMode(mode string, limit int, offset int) (bool, string, error) {
 	res, err := db.GetTop(mode, uint(limit), uint(offset))
 	if err != nil {
-		return "ERROR", err
-	}
+		return true, databaseError, err
+	}
+
 	var prepare []string
 	for i := range res {
-=======
-func (game *Game) GetTopUsersByMode(mode string, limit int, offset int) (bool, string, error){
-
-	res, err := db.GetTop(mode, uint(limit), uint(offset))
-	if err != nil {
-		return true, databaseError, err
-	}
-	var prepare []string
-	for i := range res{
->>>>>>> 55ef3475
 		prepare = append(prepare,
 			fmt.Sprintf("Login: %s, Scores: %d, Games: %d, Wins: %d",
 				res[i].Name,
@@ -409,31 +354,17 @@
 
 	pretty := strings.Join(prepare, "\n\r")
 
-<<<<<<< HEAD
-	return pretty, nil
-}
-
-func (game *Game) GetTopWords(limit int, offset int) (string, error) {
-
+	return true, pretty, nil
+}
+
+func (game *Game) GetTopWords(limit int, offset int) (bool, string, error) {
 	res, err := db.TopWords(uint(limit), uint(offset))
 	if err != nil {
-		return "ERROR", err
-	}
+		return true, databaseError, err
+	}
+
 	var prepare []string
 	for i := range res {
-=======
-	return true, pretty, nil
-}
-
-func (game *Game) GetTopWords(limit int, offset int) (bool, string, error){
-
-	res, err := db.TopWords(uint(limit), uint(offset))
-	if err != nil {
-		return true, databaseError, err
-	}
-	var prepare []string
-	for i := range res{
->>>>>>> 55ef3475
 		prepare = append(prepare,
 			fmt.Sprintf("Word: %s, Usage count: %d",
 				res[i].Word,
@@ -441,33 +372,17 @@
 	}
 
 	pretty := strings.Join(prepare, "\n\r")
-<<<<<<< HEAD
-	return pretty, nil
-}
-
-func (game *Game) GetWordTopUsers(word string, limit int, offset int) (string, error) {
-
+	return true, pretty, nil
+}
+
+func (game *Game) GetWordTopUsers(word string, limit int, offset int) (bool, string, error) {
 	res, err := db.WordTopUsers(word, uint(limit), uint(offset))
 	if err != nil {
-		return "ERROR", err
+		return true, databaseError, err
 	}
 
 	var prepare []string
 	for key, value := range res {
-=======
-	return true, pretty, nil
-}
-
-func (game *Game) GetWordTopUsers(word string, limit int, offset int) (bool, string, error){
-
-	res, err := db.WordTopUsers(word, uint(limit), uint(offset))
-	if err != nil {
-		return true, databaseError, err
-	}
-
-	var prepare []string
-	for key, value := range res{
->>>>>>> 55ef3475
 		prepare = append(prepare,
 			fmt.Sprintf("User: %s, Usage count: %d",
 				key,
@@ -475,37 +390,19 @@
 	}
 
 	pretty := strings.Join(prepare, "\n\r")
-<<<<<<< HEAD
-	return pretty, nil
-}
-
-func (game *Game) GetUserAllGamesStat(username string, limit int, offset int) (string, error) {
-
+	return true, pretty, nil
+}
+
+func (game *Game) GetUserAllGamesStat(username string, limit int, offset int) (bool, string, error) {
 	res, err := db.UserAllGamesStat(username, uint(limit), uint(offset))
 	if err != nil {
-		return "ERROR", err
+		return true, databaseError, err
 	}
 
 	var prepare []string
 	for key, value := range res {
 		var usersLocalList []string
 		for j := range value.Users {
-=======
-	return true, pretty, nil
-}
-
-func (game *Game) GetUserAllGamesStat(username string, limit int, offset int) (bool, string, error){
-
-	res, err := db.UserAllGamesStat(username, uint(limit), uint(offset))
-	if err != nil {
-		return true, databaseError, err
-	}
-
-	var prepare []string
-	for key, value := range res{
-		var usersLocalList []string
-		for j := range value.Users{
->>>>>>> 55ef3475
 			usersLocalList = append(usersLocalList,
 				fmt.Sprintf("\t\tUser: %s, Scores: %d",
 					value.Users[j].Name,
@@ -520,9 +417,5 @@
 	}
 
 	pretty := strings.Join(prepare, "\n\r\n\r")
-<<<<<<< HEAD
-	return pretty, nil
-=======
 	return true, pretty, nil
->>>>>>> 55ef3475
 }